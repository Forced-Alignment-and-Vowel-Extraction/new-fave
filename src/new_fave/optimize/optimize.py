--- conflicted
+++ resolved
@@ -105,12 +105,9 @@
 
     if "vclass_mahal" in optim_params:
         prob_dict["vclass_mahal"] = vowel_measurement.cand_param_logprob_speaker_byvclass
-<<<<<<< HEAD
     
     if "corpus_mahal" in optim_params:
         prob_dict["corpus_mahal"] = vowel_measurement.cand_param_logprob_corpus_byvowel
-=======
->>>>>>> 1ababf20
 
     if "max_formant" in optim_params:
         prob_dict["max_formant"] = vowel_measurement.cand_maxformant_logprob_speaker_global
